--- conflicted
+++ resolved
@@ -7,11 +7,7 @@
 
 #Ignore virtual environment
 .env/*
-<<<<<<< HEAD
-**/__pycache__/*
-=======
 **/__pycache__/**
->>>>>>> c8d6a4c4
 
 #ignore the scratchpad 
 scratch/*
