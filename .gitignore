--- conflicted
+++ resolved
@@ -1,33 +1,16 @@
 project.pymakr
 *.zip
 
-<<<<<<< HEAD
-#Ignore virtual environment
-=======
 # no python virtual environment
->>>>>>> b1d609be
 .env/*
 # no compiled python 
 **/__pycache__/**
 
 #ignore the scratchpad 
 scratch/*
-MCU/*
-
-<<<<<<< HEAD
-#ignore downloaded stubs in the boards folder 
-board/stubs/*/*
-
-downloadedstubs/
-downloaded/*
-
-#ignore the all_stubs folder symlinked 
-=======
-M5Stack
 
 # ignore stubs 
 # stubs
-stubs/M5*
 board/stubs
 
 # ignore test coverage report
@@ -36,5 +19,4 @@
 coverage_html_report
 
 # OS specific stuff
-desktop.ini
->>>>>>> b1d609be
+desktop.ini