{
    // Use IntelliSense to learn about possible attributes.
    // Hover to view descriptions of existing attributes.
    // For more information, visit: https://go.microsoft.com/fwlink/?linkid=830387
    "version": "0.2.0",
    "configurations": [
        {
            "name": "PS1: Current File",
            "type": "PowerShell",
            "request": "launch",
            "script": "${file}",
            "cwd": "${file}"
        },
        {
            "name": "Python: Current File",
            "type": "python",
            "request": "launch",
            "program": "${file}",
            "cwd": "${fileDirname}",
            "console": "integratedTerminal"
        },
        {
            "name": "Python: debug update pyi",
            "type": "python",
            "request": "launch",
            "program": "${workspaceFolder}/src/update_pyi.py ",
            "args": [
                "./stubs/machine-stubs"
            ],
            "cwd": "${workspaceFolder}",
            "console": "integratedTerminal"
        },
        {
            "name": "Micro-CPython: Current File",
            "type": "python",
            "request": "launch",
            "program": "${file}",
            "cwd": "${fileDirname}",
            "console": "integratedTerminal",
            "env": {
                // patch python path with CPYTHON replacements
                //"PYTHONPATH": "all-stubs/cpython_core"
                //"PYTHONPATH": "${workspaceFolder}/tests/mocks/pycopy-cpython_core"
                "PYTHONPATH": "${workspaceFolder}/tests/mocks/micropython-cpython_core"
            }
        },
        {
            "name": "Python: Debug process --path",
            "type": "python",
            "request": "launch",
            "console": "integratedTerminal",
            "program": "${file}",
            "args": [
                "--path",
                "./temp"
            ]
        },
        {
            "name": "Python: Debug process minify",
            "type": "python",
            "request": "launch",
            "console": "integratedTerminal",
            "program": "process.py",
            "subProcess": false, // Avoid debugpy trying to debug micropython
            "args": [
                "minify"
            ]
        },
        {
            "name": "Python: Debug process minify mem",
            "type": "python",
            "request": "launch",
            "console": "integratedTerminal",
            "program": "process.py",
            "subProcess": false, // Avoid debugpy trying to debug micropython
            "args": [
                "-s",
                "board/createstubs_mem.py",
                "-o",
                "minified/createstubs_mem.py",
                "minify"
            ]
        },
        {
            // disable pytest coverage report as it conflicts with debugging tests
            "name": "Debug pytest tests",
            "type": "python",
            "purpose": [
                "debug-test"
            ],
            "console": "integratedTerminal",
            "justMyCode": false,
            "stopOnEntry": false,
<<<<<<< HEAD
            "subProcess": false,
=======
            "subProcess": false, // Avoid debugpy trying to debug micropython
>>>>>>> 6fbdd9f4
            "env": {
                "PYTEST_ADDOPTS": "--no-cov"
            }
        },
    ]
}<|MERGE_RESOLUTION|>--- conflicted
+++ resolved
@@ -91,11 +91,7 @@
             "console": "integratedTerminal",
             "justMyCode": false,
             "stopOnEntry": false,
-<<<<<<< HEAD
-            "subProcess": false,
-=======
             "subProcess": false, // Avoid debugpy trying to debug micropython
->>>>>>> 6fbdd9f4
             "env": {
                 "PYTEST_ADDOPTS": "--no-cov"
             }
