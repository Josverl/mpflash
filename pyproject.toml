
############################################################
#                    PROJECT METADATA                      #
############################################################

[project]
name = "mpflash"
<<<<<<< HEAD
version = "1.26.9"
=======
version = "1.26.8"
>>>>>>> 0f6e56b0
description = "Flash and download tool for MicroPython firmwares"
authors = [
    {name = "Jos Verlinde", email = "jos_verlinde@hotmail.com"}
]
license = {text = "MIT"}
readme = "README.md"
keywords = ["MicroPython", "firmware", "flash", "download", "UF2", "esptool"]
classifiers = [
    "Development Status :: 5 - Production/Stable",
    "Intended Audience :: Developers",
    "License :: OSI Approved :: MIT License",
    "Programming Language :: Python :: 3",
    "Programming Language :: Python :: 3.9",
    "Programming Language :: Python :: 3.10",
    "Programming Language :: Python :: 3.11",
    "Programming Language :: Python :: 3.12",
    "Programming Language :: Python :: Implementation :: CPython",
    "Programming Language :: Python :: Implementation :: MicroPython",
    "Topic :: Software Development :: Build Tools",
    "Topic :: System :: Hardware",
    "Topic :: Utilities",
]
requires-python = ">=3.9.2"
dependencies = [
    "beautifulsoup4>=4.12.3",
    "bincopy>=20.0.0",
    "blkinfo>=0.2.0",
    "cachetools>=5.3.0",
    "esptool>=4.7.0,<5.0.0",
    "inquirer>=3.2.4",
    "jsonlines>=4.0.0",
    "jsons>=1.6.3",
    "libusb>=1.0.27; sys_platform == 'win32'",
    "pywin32>=310; sys_platform == 'win32'",
    "loguru>=0.7.2",
    "mpremote>=1.22.0",
    "packaging>=24.2",
    "platformdirs>=4.2.0",
    "psutil>=7.0.0,<8.0.0",
    "pygithub>=2.1.1",
    "pyusb>=1.2.1",
    "requests>=2.31.0",
    "rich-click>=1.8.1",
    "tenacity==9.0.0",
    "cache-to-disk>=2.0.0",
    "sqlalchemy>=2.0.41",
    "tomli-w>=1.2.0",
    "tomli>=2.2.1",
    "libusb<1.0.29",
]

[project.optional-dependencies]
dev = [
    "ipykernel>=6.29.5",
    "tornado>=6.5",
    "keyring>=25.6.0",
]
test = [
    "pytest>=7.1.2,<9.0.0",
    "pytest-cov>=6.0.0",
    "pytest-github-actions-annotate-failures>=0.1.7,<0.4.0",
    "pytest-json-report>=1.5.0",
    "pytest-metadata>=2.0.2,<4.0.0",
    "pytest-mock>=3.10.0",
    "coverage>=6.4.3,<8.0.0",
    "distro>=1.8.0",
    "fasteners>=0.19",
    "mock>=4.0.3,<6.0.0",
]
# perf = [
#     "scalene>=1.5.51",
# ]

[project.scripts]
mpflash = "mpflash.cli_main:mpflash"

[project.urls]
Homepage = "https://github.com/Josverl/mpflash"
Documentation = "https://github.com/Josverl/mpflash/blob/main/README.md"
Repository = "https://github.com/Josverl/mpflash"
"Bug Tracker" = "https://github.com/Josverl/mpflash/issues"

[build-system]
requires = ["hatchling"]
build-backend = "hatchling.build"

[tool.hatch.build]
reproducible = true


############################################################
#                  PYRIGHT                                 # 
############################################################


[tool.pyright]
include = ["mpflash", "tests"]
exclude = [
    "**/.venv",
]
ignore = [
]

pythonVersion = "3.9"
pythonPlatform = "All"
typeCheckingMode = "basic" 

############################################################
#                  PYTEST                                  #
############################################################


[tool.pytest.ini_options]
minversion = "7.0"
python_functions = ["test_", "*_test"]
python_files = ["test_*.py", "*_test.py"]
testpaths = ["tests"]
norecursedirs = [".*", ".*/*"]
junit_family = "xunit1"

addopts = "--capture=no --cov-branch --cov-report=xml -m 'not slow'"
# --capture=no

markers = [
    "mpflash: marks tests of the mpflash tool",
    "basicgit: rather slow tests for basicgit",
    "snippets: test snippets to check the stubs",

    "legacy: reeally old tests that need to be updated or removed",

    "slow: marks tests as slow (deselect with '-m \"not slow\"')",
    "integration: Integration tests (slower)",
    "mocked: to replace/compensate for most of the slow and git tests",
    #
    "cli: test command line interface",
    # os platforms
    "win32: run test only on Windows",
    "linux: run test only on linux",
    "darwin: run test only on Mac",
    # micropython version dependencies 


]

############################################################
#                     Coverage (pytest-cov)                #
############################################################


# coverage reports

[tool.coverage.run]
parallel = false
branch = true
source = ["mpflash"]
omit = [
    # micropython code
    "mpflash/mpremoteboard/mpy_fw_info.py",
    # vendored 
    "mpflash/vendor/*",
    # pytest code
    "*/test_*.py",
    "*/*_test.py",

]


[tool.coverage.html]
directory = "coverage"

[tool.coverage.xml]
output = "results/coverage.xml"

[tool.coverage.json]
output = "results/coverage.json"

[tool.coverage.lcov]
output = "results/coverage.lcov"

[tool.coverage.report]
show_missing = true
# Regexes for lines to exclude from consideration
exclude_lines = [
    # Have to re-enable the standard pragma
    "pragma: no cover",
    "pragma: nocover",

    # Don't complain about missing debug-only code:
    "def __repr__",
    "self._log.debug",

    # Don't complain if tests don't hit defensive assertion code:
    "raise AssertionError",
    "raise NotImplementedError",

    "except subprocess.CalledProcessError as e:",
    "except OSError:",
    "except OSError as e:",
    "except OSError as e2:",
    "except (OSError, KeyError):",
    "except (OSError, AttributeError):",
    "except (OSError, KeyError, NameError):",
    "except KeyError:",
    "except AttributeError as e:",
    "except requests.RequestException as e:",

    # Don't complain if non-runnable code isn't run:
    "if __name__ == .__main__.:",

    # mind the quotes 
    'if __name__ == "__main__" or isMicroPython():',
    "main()",

    # utility functions
    "show_help()",
    "isMicroPython()",
    "read_path()",

    #unreachable
    # mind the quotes 
    'info["release"] = "2.0.0" ',
    "if arch",

    # Micropython detection
    "except (NotImplementedError, SyntaxError):",
    # catch error
    "except (OSError, KeyError):",
    "except (OSError, AttributeError):",

    # Backward compat <= 3.7 
    "if sys.version_info.major == 3 and sys.version_info.minor <= 7:",

]


############################################################
#                         RUFF linter                      #
############################################################


[tool.ruff]
# Exclude a variety of commonly ignored directories.

# Same as Black.
line-length = 140
indent-width = 4

#Stubs should be usable Python 3.9
target-version = "py39"

[tool.ruff.format]
# Like Black, use double quotes for strings.
quote-style = "double"
exclude = [".*", "__*", "dist", "repos"]

# Like Black, indent with spaces, rather than tabs.
indent-style = "space"

# Like Black, respect magic trailing commas.
skip-magic-trailing-comma = false

# Like Black, automatically detect the appropriate line ending.
line-ending = "auto"

[tool.ruff.lint]
exclude = [".*", "__*", "dist", "repos", "mpflash\\vendor"]
ignore = ["F821"]

[dependency-groups]
dev = [
    "keyring>=25.7.0",
    "pytest>=8.4.1",
    "pytest-mock>=3.15.0",
]<|MERGE_RESOLUTION|>--- conflicted
+++ resolved
@@ -5,11 +5,7 @@
 
 [project]
 name = "mpflash"
-<<<<<<< HEAD
 version = "1.26.9"
-=======
-version = "1.26.8"
->>>>>>> 0f6e56b0
 description = "Flash and download tool for MicroPython firmwares"
 authors = [
     {name = "Jos Verlinde", email = "jos_verlinde@hotmail.com"}
@@ -280,7 +276,7 @@
 
 [dependency-groups]
 dev = [
-    "keyring>=25.7.0",
     "pytest>=8.4.1",
     "pytest-mock>=3.15.0",
+    "keyring>=25.7.0",
 ]