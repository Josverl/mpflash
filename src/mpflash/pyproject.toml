[tool.poetry]
name = "mpflash"
<<<<<<< HEAD
version = "0.7.4"
=======
version = "0.7.3"
>>>>>>> d22f743b
description = "Flash and download tool for MicroPython firmwares"
authors = ["Jos Verlinde <jos_verlinde@hotmail.com>"]
license = "MIT"
readme = "README.md"
keywords = ["MicroPython", "firmware", "flash", "download", "UF2", "esptool"]
homepage = "https://github.com/Josverl/micropython-stubber/blob/main/src/mpflash/README.md"
repository = "https://github.com/Josverl/micropython-stubber"
classifiers = [
    "Programming Language :: Python :: Implementation :: MicroPython",
    "Programming Language :: Python :: Implementation :: CPython",
    "Topic :: Software Development :: Build Tools",
]

[tool.poetry.scripts]
mpflash = "mpflash.cli_main:mpflash"

[tool.poetry.dependencies]
python =  ">=3.8.1,<4.0"
requests = "^2.31.0"
beautifulsoup4 = "^4.12.3"
loguru = "^0.7.2"
esptool = "^4.7.0"
jsonlines = "^4.0.0"
bincopy = "^20.0.0"
# strip-ansi = "^0.1.1"
rich-click = "^1.7.3"
psutil = "^5.9.8"
blkinfo = "^0.2.0"
pygithub = "^2.1.1"
platformdirs = "^4.2.0"
pyusb = "^1.2.1"
packaging = "23.2"
tenacity = "8.2.3"
mpremote = "^1.22.0"
inquirer = "^3.2.4"
libusb = {version = "^1.0.27", platform = "win32"}

[tool.poetry.group.test]
optional = true
[tool.poetry.group.test.dependencies]
coverage = ">=6.4.3,<8.0.0"
pytest = "^7.1.2"
pytest-github-actions-annotate-failures = ">=0.1.7,<0.3.0"
pytest-json-report = "^1.5.0"
pytest-metadata = ">=2.0.2,<4.0.0"
pytest-mock = "^3.10.0"
mock = "^4.0.3"
distro = "^1.8.0"
fasteners = "^0.19"
jsons = "^1.6.3"


[build-system]
requires = ["poetry-core"]
build-backend = "poetry.core.masonry.api"<|MERGE_RESOLUTION|>--- conflicted
+++ resolved
@@ -1,10 +1,6 @@
 [tool.poetry]
 name = "mpflash"
-<<<<<<< HEAD
 version = "0.7.4"
-=======
-version = "0.7.3"
->>>>>>> d22f743b
 description = "Flash and download tool for MicroPython firmwares"
 authors = ["Jos Verlinde <jos_verlinde@hotmail.com>"]
 license = "MIT"
